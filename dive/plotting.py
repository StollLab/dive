--- conflicted
+++ resolved
@@ -127,11 +127,7 @@
     plotresult(trace, model_dic)
 
 
-<<<<<<< HEAD
 def plotresult(trace, model_dic, nDraws=100, Pid=None, Pref=None, rref=None, show_ave=None, chains=None):
-=======
-def plotresult(trace, model_dic, nDraws=100, Pid=None, Pref=None, rref=None, show_avg=None):
->>>>>>> ecb9bff6
     """
     Plot the MCMC results in the time domain and in the distance domain, using an
     ensemble of P draws from the posterior, and the associated time-domain signals.
@@ -167,7 +163,7 @@
     r = model_dic['pars']['r']
     
     Ps, Vs, Bs, _, _ = drawPosteriorSamples(trace, nDraws, r, t)
-    fig = plotMCMC(Ps, Vs, Bs, Vexp, t, r, Pref, rref, show_avg)
+    fig = plotMCMC(Ps, Vs, Bs, Vexp, t, r, Pref, rref, show_ave)
 
    
     Ps, Vs, Bs, _, _ = drawPosteriorSamples(trace, nDraws, r, t)
@@ -296,11 +292,7 @@
     return Ps, Vs, Bs, t, r
 
 
-<<<<<<< HEAD
-def plotMCMC(Ps, Vs, Bs, Vdata, t, r, Pref=None, rref=None, show_ave = None):
-=======
 def plotMCMC(Ps, Vs, Bs, Vdata, t, r, Pref=None, rref=None, show_avg=False):
->>>>>>> ecb9bff6
 
     fig, (ax1, ax2) = plt.subplots(1, 2)
     fig.set_figheight(5)
@@ -329,17 +321,9 @@
     ax1.set_ylim(-0.1,1.1)
     ax1.set_title('time domain and residuals')
 
-<<<<<<< HEAD
-    if show_ave is not None:
-        ax1.plot(t,Vave,color='yellow',label= 'Vexp Average')
-        ax1.plot(t,Bave,color = 'purple',label = 'Background Average')
-    #ax1.plot(t,Vave-residuals,color = 'red')
-        
-=======
     if show_avg:
         ax1.plot(t, Vavg, color='yellow', label='Vexp average')
         ax1.plot(t, Bavg, color='purple', label='background average')
->>>>>>> ecb9bff6
 
     # Plot distance distributions
     for P in Ps:
@@ -348,22 +332,6 @@
     ax2.set_xlabel('$r$ (nm)')
     ax2.set_ylabel('$P$ (nm$^{-1}$)')
     ax2.set_xlim(min(r), max(r))
-<<<<<<< HEAD
-    ax2.set_ylim(0,max(P)+0.2)
-    ax2.set_title('distance domain')
-
-    if Pref is not None:
-        ax2.plot(rref, Pref, color='black')
-    if show_ave is not None: 
-        ax2.plot(r,Pave,color = 'black',label = 'Average')
-
-    plt.grid()
-    
-    return fig
-
-  
-    
-=======
     ax2.set_ylim(0, Pmax*1.1)
     ax2.set_title('distance domain')
 
@@ -375,5 +343,4 @@
 
     #plt.grid()
 
-    return fig
->>>>>>> ecb9bff6
+    return fig