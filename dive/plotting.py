## Plotting 

# Import modules
from matplotlib.backend_bases import key_press_handler
import matplotlib.pyplot as plt
import numpy as np
import random
import arviz as az
from IPython.display import display
import deerlab as dl
from scipy.io import loadmat

from .utils import *
from .deer import *


def _relevantVariables(trace):
<<<<<<< HEAD
    if "Bend" in trace.varnames:
        #desiredVars = ["r0", "w", "a", "Bend", "lamb", "V0", "sigma", "lg_alpha"]
        desiredVars = ["r0", "w", "a", "k", "Bend","lamb", "V0", "sigma", "lg_alpha"]
    elif "tauB" in trace.varnames:
        desiredVars = ["r0", "w", "a", "tauB", "lamb", "V0", "sigma", "lg_alpha"]
    else:
        desiredVars = ["r0", "w", "a", "k", "lamb", "V0", "sigma", "lg_alpha"]
    Vars = [Var for Var in desiredVars if Var in trace.varnames]
=======
    #desiredVars = ["r0", "w", "a", "k", "lamb", "V0", "sigma", "lg_alpha"]
    if "Bend" in trace.posterior:
        desiredVars = {"Bend": 1, "lamb": 1, "V0": 1, "sigma": 1, "lg_alpha": 1}
    elif "tauB" in trace.posterior:
        desiredVars = {"tauB": 1, "lamb": 1, "V0": 1, "sigma": 1, "lg_alpha": 1}
    else:
        desiredVars = {   "k": 1, "lamb": 1, "V0": 1, "sigma": 1, "lg_alpha": 1}
    # creates a dictionary with the variables and how many of them there are (None for single ones)
    Vars = {key: desiredVars[key] for key in desiredVars if key in trace.posterior}

    # checks if gaussian
    if "w_dim_0" in trace.posterior:
        # adds r0, w, and a to the dictionary with the number of variables
        nGauss = trace.posterior.dims["w_dim_0"]
        Vars.update({"r0": nGauss, "w": nGauss})
        if nGauss > 1:
            Vars.update({"a": nGauss})

>>>>>>> 2f212ec4
    return Vars


def printsummary(trace, model_dic):
    """
    Print table of all parameters, including their means, standard deviations,
    effective sample sizes, Monte Carlo standard errors, and R-hat diagnostics.
    """
    Vars = _relevantVariables(trace)
    with model_dic['model']:
        summary = az.summary(trace, var_names=list(Vars.keys()))
    # replace the labels with their unicode characters before displaying
    summary.index = _betterLabels(summary.index.values)
    display(summary)


def plotmarginals(trace, GroundTruth=None, nCols=6):
    """
    Plot marginalized posteriors
    """
    Vars = _relevantVariables(trace)
    nVars = sum(Vars.values())

    # figure out layout of plots and create figure
    nCols = min(nVars,nCols)
    nRows = int(np.ceil(nVars/nCols))
    fig, axs = plt.subplots(nRows, nCols)
    axs = axs.flatten()
    width = min(3*nVars,12)
    height = nRows*3.5

    # set figure size
    fig.set_figheight(height)
    fig.set_figwidth(width)
    
    # KDE of chain samples and plot them
    ax_id=0
    for key in Vars:
        if Vars[key] == 1:
            if key in trace.posterior:
                az.plot_kde(np.array([np.ndarray.item(draw.values) for chain in trace.posterior[key] for draw in chain]), ax=axs[ax_id])

            axs[ax_id].set_xlabel(_betterLabels(key), fontsize='large')
            axs[ax_id].yaxis.set_ticks([])
            axs[ax_id].grid(axis='x')

            if GroundTruth:
                if key in GroundTruth.keys():
                    bottom, top = axs[ax_id].get_ylim()
                    axs[ax_id].vlines(GroundTruth[key], bottom, top, color='black')
            ax_id += 1
        else:
            for i in range(Vars[key]):
                if key in trace.posterior:
                    az.plot_kde(np.array([np.ndarray.item(draw.values) for chain in trace.posterior[key][i] for draw in chain]), ax=axs[ax_id])
                axs[ax_id].set_xlabel(_betterLabels(key+"[%s]"%i), fontsize='large')
                axs[ax_id].yaxis.set_ticks([])
                axs[ax_id].grid(axis='x')

                if GroundTruth:
                    if key in GroundTruth.keys():
                        bottom, top = axs[ax_id].get_ylim()
                        axs[ax_id].vlines(GroundTruth[key], bottom, top, color='black')
                ax_id += 1

    # Clean up figure
    for j in range(nVars, len(axs)):
        axs[j].axis('off')
    fig.tight_layout()
    return fig


def plotcorrelations(trace, model_dic, figsize=None, marginals=True, div=False):
    """
    Matrix of pairwise correlation plots between model parameters.
    """
    # determine variables to include
    Vars = _relevantVariables(trace)
    nVars = sum(Vars.values())
    
    # Set default figure size
    if figsize is None:
        if nVars < 3:
            figsize = (7, 7)
        else:
            figsize = (10, 10)
    if div == True:
        class Object(object):
            pass

        trace.sample_stats = Object()
        trace.sample_stats.diverging = trace.diverging
    # use arviz library to plot correlations
    az.rcParams["plot.max_subplots"] = 200
    with model_dic["model"]:
        axs = az.plot_pair(trace, var_names=list(Vars.keys()), kind='kde', figsize=figsize, marginals=marginals, divergences=div)

    # replace labels with the nicer unicode character versions
    if len(Vars) > 2:
        # reshape axes so that we can loop through them
        axs = np.reshape(axs,np.shape(axs)[0]*np.shape(axs)[1])

        for ax in axs:
            xlabel = ax.get_xlabel()
            ylabel = ax.get_ylabel()
            if xlabel:
                ax.set_xlabel(_betterLabels(xlabel))
            if ylabel:
                ax.set_ylabel(_betterLabels(ylabel))
    else:
        xlabel = axs.get_xlabel()
        ylabel = axs.get_ylabel()
        axs.set_xlabel(_betterLabels(xlabel))
        axs.set_ylabel(_betterLabels(ylabel))

    fig = plt.gcf()
   

    return fig


def summary(trace, model_dic):
    
    printsummary(trace, model_dic)
    plotmarginals(trace)
    plotcorrelations(trace, model_dic)
    plotresult(trace, model_dic)


def plotresult(trace, model_dic, nDraws=100, Pid=None, Pref=None, rref=None, show_ave=None, chains=None, colors=["#4A5899","#F38D68"]):
    """
    Plot the MCMC results in the time domain and in the distance domain, using an
    ensemble of P draws from the posterior, and the associated time-domain signals.
    Also shown in the time domain: the ensemble of residual vectors, and the ensemble
    of backgrounds.
    """
#displaying posterior average data:
    if show_ave is not None:
        print('Showing posterior average')
    
    fig1 = []
    if chains is not None:
       fig1 =az.plot_trace(trace)
        


    
    fig1 = []
    if chains is not None:
       fig1 =az.plot_trace(trace)
        

    # Get reference distribution if specified ------------------------------------
    if Pid is not None:
        refdata = loadmat('..\..\data\edwards_testset\distributions_2LZM.mat')
        P0s = refdata['P0']
        rref = np.squeeze(refdata['r0'])
        Pref = P0s[Pid-1,:]
    
    elif Pref is not None:
        if rref is None:
            raise KeyError("If 'Pref' is provided, 'rref' must be provided as well.")

    Vexp = model_dic['Vexp']
    t = model_dic['t']
    r = model_dic['pars']['r']
    
    Ps, Vs, Bs, _, _ = drawPosteriorSamples(trace, nDraws, r, t)
    fig = plotMCMC(Ps, Vs, Bs, Vexp, t, r, Pref, rref, show_ave, colors)

    return fig, fig1

# Look-up table that maps variable strings to better symbols for printing
_table = {
    "k": "$k$",
<<<<<<< HEAD
    "tauB": "$τ_B$",
=======
    "tau": "$τ_B$",
>>>>>>> 2f212ec4
    "Bend": "$B_\mathrm{end}$",
    "lamb": "$λ$",
    "lamba": "$λ$",
    "sigma": "$σ$",
    "delta": "$δ$",
    "tau": "$τ$",
    "V0": "$V_0$",
    "r0": "$r_0$",
    "alpha": "$α$",
    "lg_alpha": "$\mathrm{lg}(α)$",
    "w\n0": "$w_1$",
    "w\n1": "$w_2$",
    "w\n2": "$w_3$",
    "w\n3": "$w_4$",
    "w[0]": "$w_1$",
    "w[1]": "$w_2$",
    "w[2]": "$w_3$",
    "w[3]": "$w_4$",
    "a[0]": "$a_1$",
    "a[1]": "$a_2$",
    "a[2]": "$a_3$",
    "a[3]": "$a_4$",
    "a\n0": "$a_1$",
    "a\n1": "$a_2$",
    "a\n2": "$a_3$",
    "a\n3": "$a_4$",
    "r0[0]": "$r_{0,1}$",
    "r0[1]": "$r_{0,2}$",
    "r0[2]": "$r_{0,3}$",
    "r0[3]": "$r_{0,4}$",
    "r0\n0": "$r_{0,1}$",
    "r0\n1": "$r_{0,2}$",
    "r0\n2": "$r_{0,3}$",
    "r0\n3": "$r_{0,4}$",
}


def _betterLabels(x):
    """
    Replace strings with their corresponding (greek) symbols
    """
    if isinstance(x, str):
        return _table.get(x,x)
    else:
        return [_table.get(x_,x_) for x_ in x]


def drawPosteriorSamples(trace, nDraws=100, r=np.linspace(2, 8, num=200), t=None):

    varDict = {key: [draw.values for chain in trace.posterior[key] for draw in chain] for key in trace.posterior}

    # Determine if a Gaussian model was used and how many iterations were run -------
    GaussianModel = "r0" in varDict
    if GaussianModel:
        nGaussians = len(varDict['r0'][0])

    nChainSamples = len(varDict['P'])

    # Generate random indices for chain samples ------------------------------------
    idxSamples = random.sample(range(nChainSamples), nDraws)

    # Draw P's -------------------------------------------------------------------
    Ps = []

    if GaussianModel:
        r0_vecs = [varDict["r0"][i] for i in idxSamples]
        w_vecs = [varDict["w"][i] for i in idxSamples]
        if nGaussians == 1:
            a_vecs = np.ones_like(idxSamples)
        else:
            a_vecs = [varDict["a"][i] for i in idxSamples]

        for iDraw in range(nDraws):
            P = dd_gauss(r,r0_vecs[iDraw],w_vecs[iDraw],a_vecs[iDraw])
            Ps.append(P)
    else:
        for iDraw in range(nDraws):
            P = varDict["P"][idxSamples[iDraw]]
            Ps.append(P)

    # Draw corresponding time-domain parameters ---------------------------------
    if 'V0' in varDict:
        V0 = [varDict["V0"][i] for i in idxSamples]

<<<<<<< HEAD
    if 'Bend' in VarNames:
        Bend= trace['Bend'][idxSamples]

    elif 'tauB' in VarNames: 
        tauB = trace['tauB'][idxSamples]

    else:
        k = trace['k'][idxSamples]
    
    if 'tauB' in VarNames:
        tauB = trace['tauB'][idxSamples]
=======
    if 'k' in varDict:
        k = [varDict["k"][i] for i in idxSamples]
        
    if 'Bend' in varDict:
        Bend = [varDict["Bend"][i] for i in idxSamples]
        
    if 'tauB' in varDict:
        tauB = [varDict["tauB"][i] for i in idxSamples]
>>>>>>> 2f212ec4

    if 'lamb' in varDict:
        lamb = [varDict["lamb"][i] for i in idxSamples]

    # Generate V's and B's from P's and other parameters --------------------------------
    Vs = []
    Bs = []
    K0 = dl.dipolarkernel(t, r, integralop=False)
    dr = r[1] - r[0]

    for iDraw in range(nDraws):
        V_ = dr*K0@Ps[iDraw]

        if 'lamb' in varDict:
            V_ = (1-lamb[iDraw]) + lamb[iDraw]*V_

<<<<<<< HEAD
        if 'Bend' in VarNames:
            k = -1/t[-1]*np.log(Bend[iDraw])
            B = bg_exp(t,k)
            V_ *= B

            Blamb = (1-lamb[iDraw])*B
            if 'V0' in VarNames:
                Blamb *= V0[iDraw]
            Bs.append(Blamb)
        elif 'tauB' in VarNames:
            B = bg_exp_time(t,tauB[iDraw])
            V_ *= B

            Blamb = (1-lamb[iDraw])*B
            if 'V0' in VarNames:
                Blamb *= V0[iDraw]
            Bs.append(Blamb)
=======
        if 'Bend' in varDict:
            k = -1/t[-1]*np.log(Bend[iDraw])
            B = bg_exp(t,k)
        elif 'tauB' in varDict:
            B = bg_exp_time(t,tauB[iDraw])
>>>>>>> 2f212ec4
        else:
            B = bg_exp(t,k[iDraw])
        
        V_ *= B
        Blamb = (1-lamb[iDraw])*B
            
        if 'V0' in varDict:
            Blamb *= V0[iDraw]
        Bs.append(Blamb)
        
        if 'tauB' in varDict:
            B = bg_exp_time(t,tauB[iDraw])
            V_ *= B

            Blamb = (1-lamb[iDraw])*B
            if 'V0' in varDict:
                Blamb *= V0[iDraw]
            Bs.append(Blamb)

        if 'V0' in varDict:
            V_ *= V0[iDraw]

        Vs.append(V_)

    return Ps, Vs, Bs, t, r


<<<<<<< HEAD
def plotMCMC(Ps, Vs, Bs, Vdata, t, r, Pref=None, rref=None, show_avg=False, colors=["#4A5899","#F38D68"]):
=======
def plotMCMC(Ps, Vs, Bs, Vdata, t, r, Pref=None, rref=None, show_ave = None, colors=["#4A5899","#F38D68"]):


>>>>>>> 2f212ec4

    fig, (ax1, ax2) = plt.subplots(1, 2)
    fig.set_figheight(5)
    fig.set_figwidth(11)

    if min(Vs[0])<0.2:
        residuals_offset = -max(Vs[0])/3
    else:
        residuals_offset = 0

    # Plot time-domain quantities
    for V, B in zip(Vs, Bs):
        residuals = V - Vdata
        ax1.plot(t, V, color=colors[0], alpha=0.2)
        ax1.plot(t, B, color=colors[1], alpha=0.2)
        ax1.plot(t, residuals+residuals_offset, color=colors[0], alpha=0.2)
    Vavg = np.mean(Vs, 0)
    Bavg = np.mean(Bs, 0)
    Pavg = np.mean(Ps, 0)

    ax1.scatter(t, Vdata, color='#BFBFBF', s=5)
    ax1.hlines(residuals_offset, min(t), max(t), color='black')
    ax1.set_xlabel('$t$ (µs)')
    ax1.set_ylabel('$V$ (arb.u.)')
    ax1.set_xlim((min(t), max(t)))
    ax1.set_ylim(-0.1,1.1)
    ax1.set_title('time domain and residuals')


    if show_ave is not None:
        ax1.plot(t,Vave,color='yellow',label= 'Vexp Average')
        ax1.plot(t,Bave,color = 'purple',label = 'Background Average')
    #ax1.plot(t,Vave-residuals,color = 'red')
        


    # Plot distance distributions
    for P in Ps:
        ax2.plot(r, P, color=colors[0], alpha=0.2)
    Pmax = max([max(P) for P in Ps])
    ax2.set_xlabel('$r$ (nm)')
    ax2.set_ylabel('$P$ (nm$^{-1}$)')
    ax2.set_xlim(min(r), max(r))
    ax2.set_ylim(0,max(P)+0.2)
    ax2.set_title('distance domain')

    if Pref is not None:
        ax2.plot(rref, Pref, color='black')
    if show_ave is not None: 
        ax2.plot(r,Pave,color = 'black',label = 'Average')

    plt.grid()
    
    return fig<|MERGE_RESOLUTION|>--- conflicted
+++ resolved
@@ -15,16 +15,6 @@
 
 
 def _relevantVariables(trace):
-<<<<<<< HEAD
-    if "Bend" in trace.varnames:
-        #desiredVars = ["r0", "w", "a", "Bend", "lamb", "V0", "sigma", "lg_alpha"]
-        desiredVars = ["r0", "w", "a", "k", "Bend","lamb", "V0", "sigma", "lg_alpha"]
-    elif "tauB" in trace.varnames:
-        desiredVars = ["r0", "w", "a", "tauB", "lamb", "V0", "sigma", "lg_alpha"]
-    else:
-        desiredVars = ["r0", "w", "a", "k", "lamb", "V0", "sigma", "lg_alpha"]
-    Vars = [Var for Var in desiredVars if Var in trace.varnames]
-=======
     #desiredVars = ["r0", "w", "a", "k", "lamb", "V0", "sigma", "lg_alpha"]
     if "Bend" in trace.posterior:
         desiredVars = {"Bend": 1, "lamb": 1, "V0": 1, "sigma": 1, "lg_alpha": 1}
@@ -43,7 +33,6 @@
         if nGauss > 1:
             Vars.update({"a": nGauss})
 
->>>>>>> 2f212ec4
     return Vars
 
 
@@ -219,11 +208,7 @@
 # Look-up table that maps variable strings to better symbols for printing
 _table = {
     "k": "$k$",
-<<<<<<< HEAD
-    "tauB": "$τ_B$",
-=======
     "tau": "$τ_B$",
->>>>>>> 2f212ec4
     "Bend": "$B_\mathrm{end}$",
     "lamb": "$λ$",
     "lamba": "$λ$",
@@ -308,19 +293,6 @@
     if 'V0' in varDict:
         V0 = [varDict["V0"][i] for i in idxSamples]
 
-<<<<<<< HEAD
-    if 'Bend' in VarNames:
-        Bend= trace['Bend'][idxSamples]
-
-    elif 'tauB' in VarNames: 
-        tauB = trace['tauB'][idxSamples]
-
-    else:
-        k = trace['k'][idxSamples]
-    
-    if 'tauB' in VarNames:
-        tauB = trace['tauB'][idxSamples]
-=======
     if 'k' in varDict:
         k = [varDict["k"][i] for i in idxSamples]
         
@@ -329,7 +301,6 @@
         
     if 'tauB' in varDict:
         tauB = [varDict["tauB"][i] for i in idxSamples]
->>>>>>> 2f212ec4
 
     if 'lamb' in varDict:
         lamb = [varDict["lamb"][i] for i in idxSamples]
@@ -346,31 +317,11 @@
         if 'lamb' in varDict:
             V_ = (1-lamb[iDraw]) + lamb[iDraw]*V_
 
-<<<<<<< HEAD
-        if 'Bend' in VarNames:
-            k = -1/t[-1]*np.log(Bend[iDraw])
-            B = bg_exp(t,k)
-            V_ *= B
-
-            Blamb = (1-lamb[iDraw])*B
-            if 'V0' in VarNames:
-                Blamb *= V0[iDraw]
-            Bs.append(Blamb)
-        elif 'tauB' in VarNames:
-            B = bg_exp_time(t,tauB[iDraw])
-            V_ *= B
-
-            Blamb = (1-lamb[iDraw])*B
-            if 'V0' in VarNames:
-                Blamb *= V0[iDraw]
-            Bs.append(Blamb)
-=======
         if 'Bend' in varDict:
             k = -1/t[-1]*np.log(Bend[iDraw])
             B = bg_exp(t,k)
         elif 'tauB' in varDict:
             B = bg_exp_time(t,tauB[iDraw])
->>>>>>> 2f212ec4
         else:
             B = bg_exp(t,k[iDraw])
         
@@ -398,13 +349,9 @@
     return Ps, Vs, Bs, t, r
 
 
-<<<<<<< HEAD
-def plotMCMC(Ps, Vs, Bs, Vdata, t, r, Pref=None, rref=None, show_avg=False, colors=["#4A5899","#F38D68"]):
-=======
 def plotMCMC(Ps, Vs, Bs, Vdata, t, r, Pref=None, rref=None, show_ave = None, colors=["#4A5899","#F38D68"]):
 
 
->>>>>>> 2f212ec4
 
     fig, (ax1, ax2) = plt.subplots(1, 2)
     fig.set_figheight(5)
