--- conflicted
+++ resolved
@@ -14,7 +14,6 @@
 
 
 def _relevantVariables(trace):
-<<<<<<< HEAD
     if "Bend" in trace.varnames:
         #desiredVars = ["r0", "w", "a", "Bend", "lamb", "V0", "sigma", "lg_alpha"]
         desiredVars = ["r0", "w", "a", "k", "Bend","lamb", "V0", "sigma", "lg_alpha"]
@@ -22,10 +21,6 @@
         desiredVars = ["r0", "w", "a", "tauB", "lamb", "V0", "sigma", "lg_alpha"]
     else:
         desiredVars = ["r0", "w", "a", "k", "lamb", "V0", "sigma", "lg_alpha"]
-=======
-    #desiredVars = ["r0", "w", "a", "k", "lamb", "V0", "sigma", "lg_alpha"]
-    desiredVars = ["r0", "w", "a", "tauB", "lamb", "V0", "sigma", "lg_alpha"]
->>>>>>> c9f93057
     Vars = [Var for Var in desiredVars if Var in trace.varnames]
     return Vars
 
@@ -170,23 +165,15 @@
     r = model_dic['pars']['r']
     
     Ps, Vs, Bs, _, _ = drawPosteriorSamples(trace, nDraws, r, t)
-<<<<<<< HEAD
     fig = plotMCMC(Ps, Vs, Bs, Vexp, t, r, Pref, rref, show_ave, colors)
-=======
-    fig = plotMCMC(Ps, Vs, Bs, Vexp, t, r, Pref, rref, show_ave)
->>>>>>> c9f93057
 
     return fig, fig1
 
 # Look-up table that maps variable strings to better symbols for printing
 _table = {
     "k": "$k$",
-<<<<<<< HEAD
     "tauB": "$τ_B$",
     "Bend": "$B_\mathrm{end}$",
-=======
-    "tau": "$τ_B$",
->>>>>>> c9f93057
     "lamb": "$λ$",
     "lamba": "$λ$",
     "sigma": "$σ$",
