--- conflicted
+++ resolved
@@ -248,13 +248,10 @@
         if 'k' in VarNames:
             B = bg_exp(t,k[iDraw])
             V_ *= B
-<<<<<<< HEAD
-            Blamb = V0[iDraw]*(1-lamb[iDraw])*B
-=======
+            
             Blamb = (1-lamb[iDraw])*B
             if 'V0' in VarNames:
                 Blamb *= V0[iDraw]
->>>>>>> da9882e2
             Bs.append(Blamb)
 
         if 'V0' in VarNames:
