--- conflicted
+++ resolved
@@ -194,8 +194,6 @@
 
     return fit
 
-<<<<<<< HEAD
-=======
 def get_rhats(trace):
     rhats = az.summary(trace, var_names=["~P"], filter_vars="like")["r_hat"]
     return rhats
@@ -255,42 +253,6 @@
     to_return = (chain_nums if return_chain_nums else trace.sel(chain=chain_nums)) if exit else prune_chains(trace, max_remove, max_spread, max_allowed_rhat, min_change_to_remove, spread_precedence, return_chain_nums, depth, chain_nums)
     return to_return
 
-def saveTrace(df, Parameters, SaveName='empty'):
-    """
-    Save a trace to a CSV file.
-    """
-    if SaveName == 'empty':
-        today = date.today()
-        datestring = today.strftime("%Y%m%d")
-        SaveName = "./traces/{}_traces.dat".format(datestring)
-    
-    if not SaveName.endswith('.dat'):
-        SaveName = SaveName+'.dat'
-
-    shape = df.shape 
-    cols = df.columns.tolist()
-
-    os.makedirs(os.path.dirname(SaveName), exist_ok=True)
-
-    f = open(SaveName, 'a+')
-    f.write("# Traces from the MCMC simulations with PyMC\n")
-    f.write("# The following {} parameters were investigated:\n".format(shape[1]))
-    f.write("# {}\n".format(cols))
-    f.write("# nParameters nChains nIterations\n")
-    if Parameters['nGauss'] == 1:
-        f.write("{},{},{},0,0,0\n".format(shape[1],Parameters['chains'],Parameters['draws']))
-    elif Parameters['nGauss'] == 2:
-        f.write("{},{},{},0,0,0,0,0,0,0,0,0,0\n".format(shape[1],Parameters['chains'],Parameters['draws']))
-    elif Parameters['nGauss'] == 3:
-        f.write("{},{},{},0,0,0,0,0,0,0,0,0,0,0,0,0,0,0\n".format(shape[1],Parameters['chains'],Parameters['draws']))
-    elif Parameters['nGauss'] == 4:
-        f.write("{},{},{},0,0,0,0,0,0,0,0,0,0,0,0,0,0,0,0,0,0,0,0\n".format(shape[1],Parameters['chains'],Parameters['draws']))
-
-    df.to_csv (f, index=False, header=False)
-
-    f.close()
-
->>>>>>> ac0a05c6
 def fnnls(AtA, Atb, tol=[], maxiter=[], verbose=False):
     r"""
     FNNLS   Fast non-negative least-squares algorithm.
