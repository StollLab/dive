from dataclasses import replace
from random import seed
import numpy as np
import math as m
import sys
from scipy.special import fresnel
import pymc3 as pm
from datetime import date
import os   
import copy
import random 
from .constants import *
from .deerload import *
from .samplers import *
import arviz as az
from .plotting import *

def addnoise(V,sig):

    """
    Add Gaussian noise with standard deviation sig to signal
    """
    noise = np.random.normal(0, sig, np.size(V))
    Vnoisy = V + noise
    return Vnoisy


def FWHM2sigma(FWHM):
    """
    Convert the full width at half maximum, FWHM, of a Gaussian to the standard deviation, sigma.
    """
    sigma = FWHM/(2*m.sqrt(2*m.log(2)))

    return sigma


def sigma2FWHM(sigma):
    """
    Convert the standard deviation, sigma, of a Gaussian to the full width at half maximum, FWHM.
    """
    FWHM = sigma/(2*m.sqrt(2*m.log(2)))

    return FWHM


def dipolarkernel(t,r):
    """
    K = dipolarkernel(t,r)
    Calculate dipolar kernel matrix.
    Assumes t in microseconds and r in nanometers
    """
    omega = 1e-6 * D/(r*1e-9)**3  # rad µs^-1
    
    # Calculation using Fresnel integrals
    nr = np.size(r)
    nt = np.size(t)
    K = np.zeros((nt, nr))
    for ir in range(nr):
        ph = omega[ir]*np.abs(t)
        z = np.sqrt(6*ph/m.pi)
        S, C = fresnel(z)
        K[:,ir] = (C*np.cos(ph)+S*np.sin(ph))/z
    
    K[t==0,:] = 1  # fix div by zero
    
    # Include delta-r factor for integration
    if len(r)>1:
        dr = np.mean(np.diff(r))
        K *= dr
    
    return K


def loadTrace(FileName):
    """
    Load a DEER trace, can be a Bruker or comma separated file.
    """
    if FileName.endswith('.dat') or FileName.endswith('.txt') or FileName.endswith('.csv'):
        data = np.genfromtxt(FileName, delimiter=',', skip_header=1)
        t = data[:,0]
        Vdata = data[:,1]
    elif FileName.endswith('.DTA') or FileName.endswith('.DSC'):
        t, Vdata, Parameters = deerload(FileName)
    else:
        raise ValueError('The file format is not recognized.')

    return t, Vdata


def sample(model_dic, MCMCparameters, steporder=None, NUTSorder=None, NUTSpars=None, seed=None):
    """
    Use PyMC3 to draw samples from the posterior for the model, according to the parameters provided with MCMCparameters.
    """
    
    # Complain about missing required keywords
    requiredKeys = ["draws", "tune", "chains"]
    for key in requiredKeys:
        if key not in MCMCparameters:
            raise KeyError(f"The required MCMC parameter '{key}' is missing.")
    
    # Supplement defaults for optional keywords
    defaults = {"cores": 2, "progressbar": True, "return_inferencedata": False}
    MCMCparameters = {**defaults, **MCMCparameters}
    
    model = model_dic['model']
    model_pars = model_dic['pars']
    method = model_pars['method']
    
    # Set stepping methods, depending on model
    if method == "gaussian":
        
        removeVars  = ["r0_rel"]
        
        with model:
            if model_pars['ngaussians']==1:
                NUTS_varlist = [model['r0_rel'], model['w'], model['sigma'], model['k'], model['V0'], model['lamb']]
            else:
                NUTS_varlist = [model['r0_rel'], model['w'], model['a'], model['sigma'], model['k'], model['V0'], model['lamb']]
            if NUTSorder is not None:
                NUTS_varlist = [NUTS_varlist[i] for i in NUTSorder] 
            if NUTSpars is None:
                step_NUTS = pm.NUTS(NUTS_varlist)
            else:
                step_NUTS = pm.NUTS(NUTS_varlist, **NUTSpars)
    
        step = [step_NUTS]
        
    elif method == "regularization":
        
        removeVars = None
        
        with model:
            NUTS_varlist = [model['k'], model['V0'], model['lamb']]
            if NUTSorder is not None:
                NUTS_varlist = [NUTS_varlist[i] for i in NUTSorder] 
            if NUTSpars is None:
                step_NUTS = pm.NUTS(NUTS_varlist)
            else:
                step_NUTS = pm.NUTS(NUTS_varlist, **NUTSpars)
            
            step_tau = randTau_posterior(model['tau'], model_pars['tau_prior'], model_pars['K0'], model['P'], model_dic['Vexp'], model_pars['r'], model_dic['t'], model['k'], model['lamb'], model['V0'])
            step_P = randPnorm_posterior(model['P'], model_pars['K0'] , model_pars['LtL'], model_dic['t'], model_dic['Vexp'], model_pars['r'], model['delta'], [], model['tau'], model['k'], model['lamb'], model['V0'])
            step_delta = randDelta_posterior(model['delta'], model_pars['delta_prior'], model_pars['L'], model['P'])
        
        step = [step_P, step_tau, step_delta, step_NUTS]
        if steporder is not None:
            step = [step[i] for i in steporder]
        
        if seed is not None:

            trace = pm.sample(model=model, step=step, random_seed =seeds,  **MCMCparameters)

        else:
            trace = pm.sample(model=model, step=step, **MCMCparameters)


    elif method == "regularization2":
        
        removeVars = None
        
        with model:
            NUTS_varlist = [model['tau'], model['delta'], model['k'], model['V0'], model['lamb']]
            if NUTSorder is not None:
                NUTS_varlist = [NUTS_varlist[i] for i in NUTSorder] 
            if NUTSpars is None:
                step_NUTS = pm.NUTS(NUTS_varlist)
            else:
                step_NUTS = pm.NUTS(NUTS_varlist, **NUTSpars)
            
            step_P = randPnorm_posterior(model['P'], model_pars['K0'] , model_pars['LtL'], model_dic['t'], model_dic['Vexp'], model_pars['r'], model['delta'], [], model['tau'], model['k'], model['lamb'], model['V0'])
        
        step = [step_P, step_NUTS]
        if steporder is not None:
            step = [step[i] for i in steporder]
                
    else:
        
        raise KeyError(f"Unknown method '{method}'.",method)

    # Perform MCMC sampling
<<<<<<< HEAD

    if seed == True:
        
        trace = pm.sample(model=model, step=step, random_seed =seeds,  **MCMCparameters,start =starts)


=======
    if seed is not None:
        trace = pm.sample(model=model, step=step, random_seed=seed,  **MCMCparameters)
>>>>>>> 47c99ec2
    else: 
        trace = pm.sample(model=model, step=step,  **MCMCparameters)

    # Remove undesired variables
    if removeVars is not None:
        [trace.remove_values(key) for key in removeVars if key in trace.varnames]

    return trace, model_dic



        
def interpret(trace,model_dic):
    
    
    class FitResult:
        def __init__(self,trace, model):
            d = {key: trace[key] for key in trace.varnames}
            self.__dict__.update(d)

            self.r = model['pars']['r']
            self.t = model['t']
            self.Vexp = model['Vexp']
            self.varnames = trace.varnames
            self.trace = trace
            self.K = dl.dipolarkernel(self.t, self.r)
            self.dr = self.r[1] - self.r[0]

            # self.plots = Plots(trace,model)

        def subsample_fits(self, n=100, seed=1):
            np.random.seed(seed)
            idxs = np.random.choice(len(self.trace), n, replace=False)
            Ps = [self.P[idx].copy() for idx in idxs]
            Bs, Vs = [], []


            for idx in idxs:
                V_ = self.K@self.P[idx]

                if 'lamb' in self.varnames:
                    V_ = (1-self.lamb[idx]) + self.lamb[idx]*V_

                if 'k' in self.varnames:
                    B = dl.bg_exp(self.t, self.k[idx])
                    V_ *= B
                    
                    Blamb = (1-self.lamb[idx])*B
                
                if 'V0' in self.varnames:
                    Blamb *= self.V0[idx]
                    Bs.append(Blamb)
                    V_ *= self.V0[idx]
                Vs.append(V_)

            return Vs, Bs, Ps

        def plot(self,style = 'noodle',j =0.95):
            plt.style.use('seaborn-darkgrid')
            
            plt.rcParams.update({'font.family':'serif'})
            if style == 'noodle':
                fig, (ax1, ax2) = plt.subplots(2, figsize=(8, 8))
                Vs, Bs, Ps = self.subsample_fits()
                
                ax1.plot(self.t, self.Vexp,'g.',linewidth=0.5,alpha = 0.3)

                for V, B, P in zip(Vs, Bs, Ps):
                    ax2.plot(self.r, P, 'cornflowerblue', linewidth=0.3)
                    ax1.plot(self.t, V,'#0000EE',linewidth=0.3)
                    ax1.plot(self.t, B,'#FAD02C',linewidth=0.3)
                    ax1.plot(self.t, V-self.Vexp,'#FF0080',linewidth=0.3)

                leg1= ax1.legend(['Data','Vexp','Background','Residuals'])
                leg2 = ax2.legend(['Distance Distribution'])

                for lh1,lh2 in zip(leg1.legendHandles,leg2.legendHandles): 
                    lh1.set_alpha(1)
                    lh2.set_alpha(1)
                

                #ax2.set_xlabel(r'time ($\rm\mus$)')

            if style == 'mean-ci':
                fig, (ax1, ax2) = plt.subplots(2, figsize=(8, 8))
                Vs, Bs, Ps = self.subsample_fits()
                
                l0, = ax1.plot(self.t, self.Vexp,'#808080',marker='.',linewidth=0.5,alpha = 0.3,label = 'Data',linestyle='None')

                Pmean = np.mean(Ps,0)
                Phd = az.hdi(np.array(Ps),j) 

                Vmean = np.mean(Vs,0)
                Vhd = az.hdi(np.array(Vs),j) 
                

                Bmean = np.mean(Bs,0)
                Bhd = az.hdi(np.array(Bs),j) 

            
                ax2.plot(self.r, Pmean, '#8E05D4', linewidth=1)
                ax2.fill_between(self.r,Phd[:,0],Phd[:,1],alpha = 0.7)


                l1,=ax1.plot(self.t, Vmean, '#964B00', linewidth=0.5,label='Vexp mean')
                l2,=ax1.plot(self.t, Bmean, 'b', linewidth=0.5 ,label='Background mean')
                l3,=ax1.plot(self.t, Vmean-self.Vexp,'#FF0080',linewidth=0.8,label = "Residuals")


                ax1.fill_between(self.t,Vhd[:,0],Vhd[:,1],color = 'C0',alpha =0.5)
                ax1.fill_between(self.t,Bhd[:,0],Bhd[:,1],color = '#FFF68F',alpha =0.1)
                ax1.legend(handles=[l0,l1,l2,l3])
                ax2.legend()
                
                
                #ax2.set_xlabel(r'time ($\rm\mus$)')
            
            

            
            ax2.set_xlabel('Distance(nm)')
            ax2.set_ylabel("Probability($1/nm$)")
            ax2.xaxis.set_major_locator(plt.MaxNLocator(16))


            ax1.set_ylabel('Signal (a.u.)')
            ax1.set_xlabel("Time(µs)")
            ax1.xaxis.set_major_locator(plt.MaxNLocator(15))
           


            fig.tight_layout()
            plt.style.use('seaborn-darkgrid')
            return fig

        def summary(self):
            printsummary(self.trace,self.model)
            
            
            
    fit = FitResult(trace,model_dic)

    return fit







        




def saveTrace(df, Parameters, SaveName='empty'):
        """
        Save a trace to a CSV file.
        """
        if SaveName == 'empty':
            today = date.today()
            datestring = today.strftime("%Y%m%d")
            SaveName = "./traces/{}_traces.dat".format(datestring)
        
        if not SaveName.endswith('.dat'):
            SaveName = SaveName+'.dat'

        shape = df.shape 
        cols = df.columns.tolist()

        os.makedirs(os.path.dirname(SaveName), exist_ok=True)

        f = open(SaveName, 'a+')
        f.write("# Traces from the MCMC simulations with pymc3\n")
        f.write("# The following {} parameters were investigated:\n".format(shape[1]))
        f.write("# {}\n".format(cols))
        f.write("# nParameters nChains nIterations\n")
        if Parameters['nGauss'] == 1:
            f.write("{},{},{},0,0,0\n".format(shape[1],Parameters['chains'],Parameters['draws']))
        elif Parameters['nGauss'] == 2:
            f.write("{},{},{},0,0,0,0,0,0,0,0,0,0\n".format(shape[1],Parameters['chains'],Parameters['draws']))
        elif Parameters['nGauss'] == 3:
            f.write("{},{},{},0,0,0,0,0,0,0,0,0,0,0,0,0,0,0\n".format(shape[1],Parameters['chains'],Parameters['draws']))
        elif Parameters['nGauss'] == 4:
            f.write("{},{},{},0,0,0,0,0,0,0,0,0,0,0,0,0,0,0,0,0,0,0,0\n".format(shape[1],Parameters['chains'],Parameters['draws']))

        df.to_csv (f, index=False, header=False)

        f.close()

def test():
    pass<|MERGE_RESOLUTION|>--- conflicted
+++ resolved
@@ -145,15 +145,7 @@
         step = [step_P, step_tau, step_delta, step_NUTS]
         if steporder is not None:
             step = [step[i] for i in steporder]
-        
-        if seed is not None:
-
-            trace = pm.sample(model=model, step=step, random_seed =seeds,  **MCMCparameters)
-
-        else:
-            trace = pm.sample(model=model, step=step, **MCMCparameters)
-
-
+                
     elif method == "regularization2":
         
         removeVars = None
@@ -178,25 +170,21 @@
         raise KeyError(f"Unknown method '{method}'.",method)
 
     # Perform MCMC sampling
-<<<<<<< HEAD
-
-    if seed == True:
-        
-        trace = pm.sample(model=model, step=step, random_seed =seeds,  **MCMCparameters,start =starts)
-
-
-=======
+
     if seed is not None:
         trace = pm.sample(model=model, step=step, random_seed=seed,  **MCMCparameters)
->>>>>>> 47c99ec2
     else: 
         trace = pm.sample(model=model, step=step,  **MCMCparameters)
+
+
+
 
     # Remove undesired variables
     if removeVars is not None:
         [trace.remove_values(key) for key in removeVars if key in trace.varnames]
 
-    return trace, model_dic
+    return trace
+
 
 
 
