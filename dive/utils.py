from dataclasses import replace
import numpy as np
import math as m
from pandas.core import indexers
from scipy.special import fresnel
from datetime import date
import os

from .constants import *
from .deerload import *

import arviz as az
from .plotting import *

def addnoise(V,sig):

    """
    Add Gaussian noise with standard deviation sig to signal
    """
    noise = np.random.normal(0, sig, np.size(V))
    Vnoisy = V + noise
    return Vnoisy


def FWHM2sigma(FWHM):
    """
    Convert the full width at half maximum, FWHM, of a Gaussian to the standard deviation, sigma.
    """

    sigma = FWHM/(2*m.sqrt(2*m.log(2)))

    return sigma


def sigma2FWHM(sigma):
    """
    Convert the standard deviation, sigma, of a Gaussian to the full width at half maximum, FWHM.
    """
    FWHM = sigma/(2*m.sqrt(2*m.log(2)))

    return FWHM


def dipolarkernel(t,r):
    """
    K = dipolarkernel(t,r)
    Calculate dipolar kernel matrix.
    Assumes t in microseconds and r in nanometers
    """
    omega = 1e-6 * D/(r*1e-9)**3  # rad µs^-1
    
    # Calculation using Fresnel integrals
    nr = np.size(r)
    nt = np.size(t)
    K = np.zeros((nt, nr))
    for ir in range(nr):
        ph = omega[ir]*np.abs(t)
        z = np.sqrt(6*ph/m.pi)
        S, C = fresnel(z)
        K[:,ir] = (C*np.cos(ph)+S*np.sin(ph))/z
    
    K[t==0,:] = 1  # fix div by zero
    
    # Include delta-r factor for integration
    if len(r)>1:
        dr = np.mean(np.diff(r))
        K *= dr
    
    return K


def loadTrace(FileName):
    """
    Load a DEER trace, can be a Bruker or comma separated file.
    """
    if FileName.endswith('.dat') or FileName.endswith('.txt') or FileName.endswith('.csv'):
        data = np.genfromtxt(FileName, delimiter=',', skip_header=1)
        t = data[:,0]
        Vdata = data[:,1]
    elif FileName.endswith('.DTA') or FileName.endswith('.DSC'):
        t, Vdata, Parameters = deerload(FileName)
    else:
        raise ValueError('The file format is not recognized.')

    return t, Vdata


<<<<<<< HEAD
def sample(model_dic, MCMCparameters, steporder=None, NUTSorder=None, NUTSpars=None):
    """
    Use PyMC3 to draw samples from the posterior for the model, according to the parameters provided with MCMCparameters.
    """
    
    # Complain about missing required keywords
    requiredKeys = ["draws", "tune", "chains"]
    for key in requiredKeys:
        if key not in MCMCparameters:
            raise KeyError(f"The required MCMC parameter '{key}' is missing.")
    
    # Supplement defaults for optional keywords
    defaults = {"cores": 2, "progressbar": True, "return_inferencedata": False}
    MCMCparameters = {**defaults, **MCMCparameters}
    
    model = model_dic['model']
    model_pars = model_dic['pars']
    method = model_pars['method']
    bkgd_var = model_pars['bkgd_var']
    
    # Set stepping methods, depending on model
    if method == "gaussian":
        
        removeVars  = ["r0_rel"]
        
        with model:
            if model_pars['ngaussians']==1:
                if bkgd_var=="k":
                    NUTS_varlist = [model['r0_rel'], model['w'], model['sigma'], model['k'], model['V0'], model['lamb']]
                elif bkgd_var=="tauB":
                    NUTS_varlist = [model['r0_rel'], model['w'], model['sigma'], model['tauB'], model['V0'], model['lamb']]
                elif bkgd_var=="Bend":
                    NUTS_varlist = [model['r0_rel'], model['w'], model['sigma'], model['Bend'], model['V0'], model['lamb']]
            else:
                if bkgd_var=="k":
                    NUTS_varlist = [model['r0_rel'], model['w'], model['a'], model['sigma'], model['k'], model['V0'], model['lamb']]
                elif bkgd_var=="tauB":
                    NUTS_varlist = [model['r0_rel'], model['w'], model['a'], model['sigma'], model['tauB'], model['V0'], model['lamb']]
                elif bkgd_var=="Bend":
                    NUTS_varlist = [model['r0_rel'], model['w'], model['a'], model['sigma'], model['Bend'], model['V0'], model['lamb']]
            if NUTSorder is not None:
                NUTS_varlist = [NUTS_varlist[i] for i in NUTSorder] 
            if NUTSpars is None:
                step_NUTS = pm.NUTS(NUTS_varlist)
            else:
                step_NUTS = pm.NUTS(NUTS_varlist, **NUTSpars)
    
        step = [step_NUTS]
        
    elif method == "regularization":
        
        removeVars = None
        
        with model:
            if bkgd_var=="k":
                NUTS_varlist = [model['k'], model['V0'], model['lamb']]
                step_tau = randTau_k_posterior(model['tau'], model_pars['tau_prior'], model_pars['K0'], model['P'], model_dic['Vexp'], model_pars['r'], model_dic['t'], model['k'], model['lamb'], model['V0'])
                step_P = randPnorm_k_posterior(model['P'], model_pars['K0'] , model_pars['LtL'], model_dic['t'], model_dic['Vexp'], model_pars['r'], model['delta'], [], model['tau'], model['k'], model['lamb'], model['V0'])
            elif bkgd_var=="tauB":
                NUTS_varlist = [model['tauB'], model['V0'], model['lamb']]
                step_tau = randTau_tauB_posterior(model['tau'], model_pars['tau_prior'], model_pars['K0'], model['P'], model_dic['Vexp'], model_pars['r'], model_dic['t'], model['tauB'], model['lamb'], model['V0'])
                step_P = randPnorm_tauB_posterior(model['P'], model_pars['K0'] , model_pars['LtL'], model_dic['t'], model_dic['Vexp'], model_pars['r'], model['delta'], [], model['tau'], model['tauB'], model['lamb'], model['V0'])
            else:
                NUTS_varlist = [model['Bend'], model['V0'], model['lamb']]
                step_tau = randTau_Bend_posterior(model['tau'], model_pars['tau_prior'], model_pars['K0'], model['P'], model_dic['Vexp'], model_pars['r'], model_dic['t'], model['Bend'], model['lamb'], model['V0'])
                step_P = randPnorm_Bend_posterior(model['P'], model_pars['K0'] , model_pars['LtL'], model_dic['t'], model_dic['Vexp'], model_pars['r'], model['delta'], [], model['tau'], model['Bend'], model['lamb'], model['V0'])
            
            if NUTSorder is not None:
                NUTS_varlist = [NUTS_varlist[i] for i in NUTSorder] 
            if NUTSpars is None:
                step_NUTS = pm.NUTS(NUTS_varlist)
            else:
                step_NUTS = pm.NUTS(NUTS_varlist, **NUTSpars)
            
            step_delta = randDelta_posterior(model['delta'], model_pars['delta_prior'], model_pars['L'], model['P'])

        # Original order
        #step = [step_P, step_tau, step_delta, step_NUTS]

        # As written in manuscript 
        step = [step_tau, step_delta, step_P, step_NUTS]
        if steporder is not None:
            step = [step[i] for i in steporder]
                
    elif method == "regularization2":
        
        removeVars = None
        
        with model:
            if bkgd_var=="k":
                NUTS_varlist = [model['tau'], model['delta'], model['k'], model['V0'], model['lamb']]
                step_P = randPnorm_k_posterior(model['P'], model_pars['K0'] , model_pars['LtL'], model_dic['t'], model_dic['Vexp'], model_pars['r'], model['delta'], [], model['tau'], model['k'], model['lamb'], model['V0'])
            elif bkgd_var=="tauB":
                NUTS_varlist = [model['tau'], model['delta'], model['tauB'], model['V0'], model['lamb']]
                step_P = randPnorm_tauB_posterior(model['P'], model_pars['K0'] , model_pars['LtL'], model_dic['t'], model_dic['Vexp'], model_pars['r'], model['delta'], [], model['tau'], model['tauB'], model['lamb'], model['V0'])
            else:
                NUTS_varlist = [model['tau'], model['delta'], model['Bend'], model['V0'], model['lamb']]
                step_P = randPnorm_Bend_posterior(model['P'], model_pars['K0'] , model_pars['LtL'], model_dic['t'], model_dic['Vexp'], model_pars['r'], model['delta'], [], model['tau'], model['Bend'], model['lamb'], model['V0'])
                
            if NUTSorder is not None:
                NUTS_varlist = [NUTS_varlist[i] for i in NUTSorder] 
            if NUTSpars is None:
                step_NUTS = pm.NUTS(NUTS_varlist)
            else:
                step_NUTS = pm.NUTS(NUTS_varlist, **NUTSpars)
        
        step = [step_P, step_NUTS]
        if steporder is not None:
            step = [step[i] for i in steporder]
                
    else:
        
        raise KeyError(f"Unknown method '{method}'.",method)

    # Perform MCMC sampling

    #if seed is not None:
    #    trace = pm.sample(model=model, step=step, random_seed=seed,  **MCMCparameters)
    #else: 
    trace = pm.sample(model=model, step=step,  **MCMCparameters)




    # Remove undesired variables
    if removeVars is not None:
        [trace.remove_values(key) for key in removeVars if key in trace.varnames]

    return trace




        
=======
>>>>>>> 2f212ec4
def interpret(trace,model_dic):
    
    class FitResult:
        def __init__(self,trace, model):
            # as of PyMC v5, parameters are now given as a (# of chains) * (# of draws) array
            d = {key: [draw.values for chain in trace.posterior[key] for draw in chain] for key in trace.posterior}
            self.__dict__.update(d)

            self.r = model['pars']['r']
            self.t = model['t']
            self.Vexp = model['Vexp']
            self.varnames = trace.posterior
            self.trace = trace
            self.K = dl.dipolarkernel(self.t, self.r)
            self.dr = self.r[1] - self.r[0]
            self.chain = trace.posterior.dims["chain"]
            self.draw = trace.posterior.dims["draw"]

            # self.plots = Plots(trace,model)

        def subsample_fits(self, n=100, seed=1):
            np.random.seed(seed)
            idxs = np.random.choice(self.chain*self.draw, n, replace=False)
            Ps = [self.P[idx].copy() for idx in idxs]
            Bs, Vs = [], []

            for idx in idxs:
                V_ = self.K@self.P[idx]

                if 'lamb' in self.varnames:
                    V_ = (1-self.lamb[idx]) + self.lamb[idx]*V_

                if 'k' in self.varnames:
                    B = dl.bg_exp(self.t, self.k[idx])
                    V_ *= B
                    
                    Blamb = (1-self.lamb[idx])*B
                
                if 'V0' in self.varnames:
                    Blamb *= self.V0[idx]
                    Bs.append(Blamb)
                    V_ *= self.V0[idx]
                Vs.append(V_)

            return Vs, Bs, Ps

        def plot(self,style = 'noodle',j =0.95):
            plt.style.use('seaborn-darkgrid')
            
            plt.rcParams.update({'font.family':'serif'})
            if style == 'noodle':
                fig, (ax1, ax2) = plt.subplots(2, figsize=(8, 8))
                Vs, Bs, Ps = self.subsample_fits()
                
                ax1.plot(self.t, self.Vexp,'g.',linewidth=0.5,alpha = 0.3)

                for V, B, P in zip(Vs, Bs, Ps):
                    ax2.plot(self.r, P, 'cornflowerblue', linewidth=0.3)
                    ax1.plot(self.t, V,'#0000EE',linewidth=0.3)
                    ax1.plot(self.t, B,'#FAD02C',linewidth=0.3)
                    ax1.plot(self.t, V-self.Vexp,'#FF0080',linewidth=0.3)

                leg1= ax1.legend(['Data','Vexp','Background','Residuals'])
                leg2 = ax2.legend(['Distance Distribution'])

                for lh1,lh2 in zip(leg1.legendHandles,leg2.legendHandles): 
                    lh1.set_alpha(1)
                    lh2.set_alpha(1)
                

                #ax2.set_xlabel(r'time ($\rm\mus$)')

            if style == 'mean-ci':
                fig, (ax1, ax2) = plt.subplots(2, figsize=(8, 8))
                Vs, Bs, Ps = self.subsample_fits()
                
                l0, = ax1.plot(self.t, self.Vexp,'#808080',marker='.',linewidth=0.5,alpha = 0.3,label = 'Data',linestyle='None')

                Pmean = np.mean(Ps,0)
                Phd = az.hdi(np.array(Ps),j) 

                Vmean = np.mean(Vs,0)
                Vhd = az.hdi(np.array(Vs),j) 
                

                Bmean = np.mean(Bs,0)
                Bhd = az.hdi(np.array(Bs),j) 

            
                ax2.plot(self.r, Pmean, '#8E05D4', linewidth=1)
                ax2.fill_between(self.r,Phd[:,0],Phd[:,1],alpha = 0.7)


                l1,=ax1.plot(self.t, Vmean, '#964B00', linewidth=0.5,label='Vexp mean')
                l2,=ax1.plot(self.t, Bmean, 'b', linewidth=0.5 ,label='Background mean')
                l3,=ax1.plot(self.t, Vmean-self.Vexp,'#FF0080',linewidth=0.8,label = "Residuals")


                ax1.fill_between(self.t,Vhd[:,0],Vhd[:,1],color = 'C0',alpha =0.5)
                ax1.fill_between(self.t,Bhd[:,0],Bhd[:,1],color = '#FFF68F',alpha =0.1)
                ax1.legend(handles=[l0,l1,l2,l3])
                ax2.legend()
                
                
                #ax2.set_xlabel(r'time ($\rm\mus$)')
            
            ax2.set_xlabel('Distance(nm)')
            ax2.set_ylabel("Probability($1/nm$)")
            ax2.xaxis.set_major_locator(plt.MaxNLocator(16))

            ax1.set_ylabel('Signal (a.u.)')
            ax1.set_xlabel("Time(µs)")
            ax1.xaxis.set_major_locator(plt.MaxNLocator(15))
           


            fig.tight_layout()
            plt.style.use('seaborn-darkgrid')
            return fig

        def summary(self):
            printsummary(self.trace,self.model)
            

    fit = FitResult(trace,model_dic)

    return fit

<<<<<<< HEAD
def saveTrace(df, Parameters, SaveName='empty'):
        """
        Save a trace to a CSV file.
        """
        if SaveName == 'empty':
            today = date.today()
            datestring = today.strftime("%Y%m%d")
            SaveName = "./traces/{}_traces.dat".format(datestring)
=======

def saveTrace(df, Parameters, SaveName='empty'):
    """
    Save a trace to a CSV file.
    """
    if SaveName == 'empty':
        today = date.today()
        datestring = today.strftime("%Y%m%d")
        SaveName = "./traces/{}_traces.dat".format(datestring)
    
    if not SaveName.endswith('.dat'):
        SaveName = SaveName+'.dat'

    shape = df.shape 
    cols = df.columns.tolist()

    os.makedirs(os.path.dirname(SaveName), exist_ok=True)

    f = open(SaveName, 'a+')
    f.write("# Traces from the MCMC simulations with PyMC\n")
    f.write("# The following {} parameters were investigated:\n".format(shape[1]))
    f.write("# {}\n".format(cols))
    f.write("# nParameters nChains nIterations\n")
    if Parameters['nGauss'] == 1:
        f.write("{},{},{},0,0,0\n".format(shape[1],Parameters['chains'],Parameters['draws']))
    elif Parameters['nGauss'] == 2:
        f.write("{},{},{},0,0,0,0,0,0,0,0,0,0\n".format(shape[1],Parameters['chains'],Parameters['draws']))
    elif Parameters['nGauss'] == 3:
        f.write("{},{},{},0,0,0,0,0,0,0,0,0,0,0,0,0,0,0\n".format(shape[1],Parameters['chains'],Parameters['draws']))
    elif Parameters['nGauss'] == 4:
        f.write("{},{},{},0,0,0,0,0,0,0,0,0,0,0,0,0,0,0,0,0,0,0,0\n".format(shape[1],Parameters['chains'],Parameters['draws']))

    df.to_csv (f, index=False, header=False)

    f.close()

def fnnls(AtA, Atb, tol=[], maxiter=[], verbose=False):
    r"""
    FNNLS   Fast non-negative least-squares algorithm.
    x = fnnls(AtA,Atb) solves the problem min ||b - Ax|| if
        AtA = A'*A and Atb = A'*b.
    A default tolerance of TOL = MAX(SIZE(AtA)) * NORM(AtA,1) * EPS
    is used for deciding when elements of x are less than zero.
    This can be overridden with x = fnnls(AtA,Atb,TOL).

    [x,w] = fnnls(AtA,Atb) also returns dual vector w where
        w(i) < 0 where x(i) = 0 and w(i) = 0 where x(i) > 0.
    
    For the FNNLS algorithm, see
        R. Bro, S. De Jong
        A Fast Non-Negativity-Constrained Least Squares Algorithm
        Journal of Chemometrics 11 (1997) 393-401
    The algorithm FNNLS is based on is from
        Lawson and Hanson, "Solving Least Squares Problems", Prentice-Hall, 1974.
    """

    if np.iscomplex(AtA).any():
        print('FNNLS called with complex-valued AtA.')
    if np.iscomplex(Atb).any():
        print('FNNLS called with complex-valued Atb.')

    unsolvable = False
    count = 0

    # Use all-zero starting vector
    N = np.shape(AtA)[1]

    x = np.zeros(N)

    # Calculate tolerance and maxiter if not given.
    if np.size(np.atleast_1d(tol))==0:
        eps = np.finfo(float).eps
        tol = 10*eps*np.linalg.norm(AtA,1)*max(np.shape(AtA))
    if np.size(np.atleast_1d(maxiter))==0:
        maxiter = 5*N


    passive = x>0       # initial positive/passive set (points where constraint is not active)
    x[~passive] = 0
    w = Atb - AtA @ x     # negative gradient of error functional 0.5*||A*x-y||^2
    
    # Outer loop: Add variables to positive set if w indicates that fit can be improved.
    outIteration = 0
    maxIterations = 5*N
    while np.any(w>tol) and np.any(~passive):
        outIteration += 1
        
        # Add the most promising variable (with largest w) to positive set.
        t = np.argmax(w)
        passive[t] = True
        
        # Solve unconstrained problem for new augmented positive set.
        # This gives a candidate solution with potentially new negative variables.
        x_ = np.zeros(N)
>>>>>>> 2f212ec4
        
        if np.sum(passive)==1:
            x_[passive] = Atb[passive]/AtA[passive,passive]
        else:
            x_[passive] = np.linalg.solve(AtA[np.ix_(passive,passive)], Atb[passive])
        
        # Inner loop: Iteratively eliminate negative variables from candidate solution.
        iIteration = 0
        while any((x_<=tol) & passive) and iIteration<maxIterations:
            iIteration += 1
            
            # Calculate maximum feasible step size and do step.
            negative = (x_<=tol) & passive
            alpha = min(x[negative]/(x[negative]-x_[negative]))
            x += alpha*(x_-x)
            
            # Remove all negative variables from positive set.
            passive[x<tol] = False
            
            # Solve unconstrained problem for reduced positive set.
            x_ = np.zeros(N)
            if np.sum(passive)==1:
                x_[passive] = Atb[passive]/AtA[passive,passive]
            else:
                x_[passive] = np.linalg.solve(AtA[np.ix_(passive,passive)],Atb[passive])
            
        # Accept non-negative candidate solution and calculate w.
        if all(x == x_):
            count += 1
        else:
            count = 0
        if count > 5:
            unsolvable = True
            break
        x = x_
        
        w = Atb - AtA@x
        w[passive] = -m.inf
        if verbose:
            print(f"{outIteration:10.0f}{iIteration:15.0f}{max(w):20.4e}\n")

    if verbose:
        if unsolvable:
            print('Optimization stopped because the solution cannot be further changed. \n')
        elif any(~passive):
            print('Optimization stopped because the active set has been completely emptied. \n')
        elif w>tol:
            print('Optimization stopped because the gradient (w) is inferior than the tolerance value TolFun = #.6e. \n' %tol)
        else:
            print('Solution found. \n')
    
    return x<|MERGE_RESOLUTION|>--- conflicted
+++ resolved
@@ -85,143 +85,6 @@
     return t, Vdata
 
 
-<<<<<<< HEAD
-def sample(model_dic, MCMCparameters, steporder=None, NUTSorder=None, NUTSpars=None):
-    """
-    Use PyMC3 to draw samples from the posterior for the model, according to the parameters provided with MCMCparameters.
-    """
-    
-    # Complain about missing required keywords
-    requiredKeys = ["draws", "tune", "chains"]
-    for key in requiredKeys:
-        if key not in MCMCparameters:
-            raise KeyError(f"The required MCMC parameter '{key}' is missing.")
-    
-    # Supplement defaults for optional keywords
-    defaults = {"cores": 2, "progressbar": True, "return_inferencedata": False}
-    MCMCparameters = {**defaults, **MCMCparameters}
-    
-    model = model_dic['model']
-    model_pars = model_dic['pars']
-    method = model_pars['method']
-    bkgd_var = model_pars['bkgd_var']
-    
-    # Set stepping methods, depending on model
-    if method == "gaussian":
-        
-        removeVars  = ["r0_rel"]
-        
-        with model:
-            if model_pars['ngaussians']==1:
-                if bkgd_var=="k":
-                    NUTS_varlist = [model['r0_rel'], model['w'], model['sigma'], model['k'], model['V0'], model['lamb']]
-                elif bkgd_var=="tauB":
-                    NUTS_varlist = [model['r0_rel'], model['w'], model['sigma'], model['tauB'], model['V0'], model['lamb']]
-                elif bkgd_var=="Bend":
-                    NUTS_varlist = [model['r0_rel'], model['w'], model['sigma'], model['Bend'], model['V0'], model['lamb']]
-            else:
-                if bkgd_var=="k":
-                    NUTS_varlist = [model['r0_rel'], model['w'], model['a'], model['sigma'], model['k'], model['V0'], model['lamb']]
-                elif bkgd_var=="tauB":
-                    NUTS_varlist = [model['r0_rel'], model['w'], model['a'], model['sigma'], model['tauB'], model['V0'], model['lamb']]
-                elif bkgd_var=="Bend":
-                    NUTS_varlist = [model['r0_rel'], model['w'], model['a'], model['sigma'], model['Bend'], model['V0'], model['lamb']]
-            if NUTSorder is not None:
-                NUTS_varlist = [NUTS_varlist[i] for i in NUTSorder] 
-            if NUTSpars is None:
-                step_NUTS = pm.NUTS(NUTS_varlist)
-            else:
-                step_NUTS = pm.NUTS(NUTS_varlist, **NUTSpars)
-    
-        step = [step_NUTS]
-        
-    elif method == "regularization":
-        
-        removeVars = None
-        
-        with model:
-            if bkgd_var=="k":
-                NUTS_varlist = [model['k'], model['V0'], model['lamb']]
-                step_tau = randTau_k_posterior(model['tau'], model_pars['tau_prior'], model_pars['K0'], model['P'], model_dic['Vexp'], model_pars['r'], model_dic['t'], model['k'], model['lamb'], model['V0'])
-                step_P = randPnorm_k_posterior(model['P'], model_pars['K0'] , model_pars['LtL'], model_dic['t'], model_dic['Vexp'], model_pars['r'], model['delta'], [], model['tau'], model['k'], model['lamb'], model['V0'])
-            elif bkgd_var=="tauB":
-                NUTS_varlist = [model['tauB'], model['V0'], model['lamb']]
-                step_tau = randTau_tauB_posterior(model['tau'], model_pars['tau_prior'], model_pars['K0'], model['P'], model_dic['Vexp'], model_pars['r'], model_dic['t'], model['tauB'], model['lamb'], model['V0'])
-                step_P = randPnorm_tauB_posterior(model['P'], model_pars['K0'] , model_pars['LtL'], model_dic['t'], model_dic['Vexp'], model_pars['r'], model['delta'], [], model['tau'], model['tauB'], model['lamb'], model['V0'])
-            else:
-                NUTS_varlist = [model['Bend'], model['V0'], model['lamb']]
-                step_tau = randTau_Bend_posterior(model['tau'], model_pars['tau_prior'], model_pars['K0'], model['P'], model_dic['Vexp'], model_pars['r'], model_dic['t'], model['Bend'], model['lamb'], model['V0'])
-                step_P = randPnorm_Bend_posterior(model['P'], model_pars['K0'] , model_pars['LtL'], model_dic['t'], model_dic['Vexp'], model_pars['r'], model['delta'], [], model['tau'], model['Bend'], model['lamb'], model['V0'])
-            
-            if NUTSorder is not None:
-                NUTS_varlist = [NUTS_varlist[i] for i in NUTSorder] 
-            if NUTSpars is None:
-                step_NUTS = pm.NUTS(NUTS_varlist)
-            else:
-                step_NUTS = pm.NUTS(NUTS_varlist, **NUTSpars)
-            
-            step_delta = randDelta_posterior(model['delta'], model_pars['delta_prior'], model_pars['L'], model['P'])
-
-        # Original order
-        #step = [step_P, step_tau, step_delta, step_NUTS]
-
-        # As written in manuscript 
-        step = [step_tau, step_delta, step_P, step_NUTS]
-        if steporder is not None:
-            step = [step[i] for i in steporder]
-                
-    elif method == "regularization2":
-        
-        removeVars = None
-        
-        with model:
-            if bkgd_var=="k":
-                NUTS_varlist = [model['tau'], model['delta'], model['k'], model['V0'], model['lamb']]
-                step_P = randPnorm_k_posterior(model['P'], model_pars['K0'] , model_pars['LtL'], model_dic['t'], model_dic['Vexp'], model_pars['r'], model['delta'], [], model['tau'], model['k'], model['lamb'], model['V0'])
-            elif bkgd_var=="tauB":
-                NUTS_varlist = [model['tau'], model['delta'], model['tauB'], model['V0'], model['lamb']]
-                step_P = randPnorm_tauB_posterior(model['P'], model_pars['K0'] , model_pars['LtL'], model_dic['t'], model_dic['Vexp'], model_pars['r'], model['delta'], [], model['tau'], model['tauB'], model['lamb'], model['V0'])
-            else:
-                NUTS_varlist = [model['tau'], model['delta'], model['Bend'], model['V0'], model['lamb']]
-                step_P = randPnorm_Bend_posterior(model['P'], model_pars['K0'] , model_pars['LtL'], model_dic['t'], model_dic['Vexp'], model_pars['r'], model['delta'], [], model['tau'], model['Bend'], model['lamb'], model['V0'])
-                
-            if NUTSorder is not None:
-                NUTS_varlist = [NUTS_varlist[i] for i in NUTSorder] 
-            if NUTSpars is None:
-                step_NUTS = pm.NUTS(NUTS_varlist)
-            else:
-                step_NUTS = pm.NUTS(NUTS_varlist, **NUTSpars)
-        
-        step = [step_P, step_NUTS]
-        if steporder is not None:
-            step = [step[i] for i in steporder]
-                
-    else:
-        
-        raise KeyError(f"Unknown method '{method}'.",method)
-
-    # Perform MCMC sampling
-
-    #if seed is not None:
-    #    trace = pm.sample(model=model, step=step, random_seed=seed,  **MCMCparameters)
-    #else: 
-    trace = pm.sample(model=model, step=step,  **MCMCparameters)
-
-
-
-
-    # Remove undesired variables
-    if removeVars is not None:
-        [trace.remove_values(key) for key in removeVars if key in trace.varnames]
-
-    return trace
-
-
-
-
-        
-=======
->>>>>>> 2f212ec4
 def interpret(trace,model_dic):
     
     class FitResult:
@@ -350,16 +213,6 @@
 
     return fit
 
-<<<<<<< HEAD
-def saveTrace(df, Parameters, SaveName='empty'):
-        """
-        Save a trace to a CSV file.
-        """
-        if SaveName == 'empty':
-            today = date.today()
-            datestring = today.strftime("%Y%m%d")
-            SaveName = "./traces/{}_traces.dat".format(datestring)
-=======
 
 def saveTrace(df, Parameters, SaveName='empty'):
     """
@@ -454,7 +307,6 @@
         # Solve unconstrained problem for new augmented positive set.
         # This gives a candidate solution with potentially new negative variables.
         x_ = np.zeros(N)
->>>>>>> 2f212ec4
         
         if np.sum(passive)==1:
             x_[passive] = Atb[passive]/AtA[passive,passive]
