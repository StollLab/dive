--- conflicted
+++ resolved
@@ -185,18 +185,11 @@
         raise KeyError(f"Unknown method '{method}'.",method)
 
     # Perform MCMC sampling
-<<<<<<< HEAD
-    
-=======
-
->>>>>>> c9f93057
+
     if seed is not None:
-
-        trace = pm.sample(model=model, step=step, random_seed =seeds,  **MCMCparameters)
-
-    else:
-
-        trace = pm.sample(model=model, step=step, **MCMCparameters)
+        trace = pm.sample(model=model, step=step, random_seed=seed,  **MCMCparameters)
+    else: 
+        trace = pm.sample(model=model, step=step,  **MCMCparameters)
 
 
 
