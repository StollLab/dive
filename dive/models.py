from re import L

import pymc as pm

import numpy as np
import deerlab as dl

from .utils import *
from .deer import *

def model(t, Vexp, pars):
    """
    Returns a dictionary m that contains the DEER data in m['t'] and m['Vexp']
    and the PyMC model in m['model']. Additional (constant) model parameters
    are in m['pars'].
    The data are rescaled internally to max(Vexp)==1.
    """
    
    # Rescale data to max 1
    Vscale = np.amax(Vexp)
    Vexp /= Vscale

    if "method" not in pars:
        raise KeyError("'method' is a required field.")
    method = pars["method"]

    if "r" not in pars:
        raise KeyError(f"r is a required key for ""method"" = ""{method}"".")
    
    if "rmax_opt" not in pars:
        raise KeyError(f"rmax_opt is a required key for ""method"" = ""{method}"".")
        
    rmax_opt = pars["rmax_opt"]
    if rmax_opt == "auto":
        r_ = pars["r"]
        tmax = max(t)-min(t)
        rmax= (108*tmax)**0.333333333333333
        dr = (max(r_)-min(r_))/len(r_)
        num = int((rmax-min(r_))/dr)
        r = np.linspace(min(r_),rmax,num)

    elif rmax_opt == "user":
        r=pars["r"]

    else:
        raise ValueError(f"Unknown rmax selection method '{rmax_opt}'.")
        
    if "bkgd_var" not in pars: 
        raise KeyError(f"bkgd_var is a required key for ""method"" = ""{method}"".")
    bkgd_var = pars["bkgd_var"]

    if method == "gaussian":
        if "nGauss" not in pars:
           raise KeyError(f"nGauss is a required key for ""method"" = ""{method}"".") 
        nGauss = pars["nGauss"]

        K0 = dl.dipolarkernel(t,r,integralop=True)
        model_pymc = multigaussmodel(t, Vexp, K0, r, nGauss, bkgd_var)
        
        model_pars = {"K0": K0, "r": r, "ngaussians": nGauss, "bkgd_var": bkgd_var}

    elif method == "regularization" or method == "regularization2":

        K0 = dl.dipolarkernel(t, r,integralop=False)
        L = dl.regoperator(np.arange(len(r)), 2, includeedges=False)
        LtL = L.T@L
        K0tK0 = K0.T@K0

        delta_prior = [1, 1e-6]
        tau_prior = [1, 1e-4]
        
        tauGibbs = method == "regularization"
        deltaGibbs = method == "regularization"
        model_pymc = regularizationmodel(t, Vexp, K0, r, delta_prior=delta_prior, tau_prior=tau_prior, tauGibbs=tauGibbs, deltaGibbs=deltaGibbs, bkgd_var=bkgd_var)

        model_pars = {"r": r, "K0": K0, "L": L, "LtL": LtL, "K0tK0": K0tK0, "delta_prior": delta_prior, "tau_prior": tau_prior, "bkgd_var": bkgd_var}
    
    else:
        raise ValueError(f"Unknown method '{method}'.")
    
    model_pars['method'] = method
    model_pars['Vscale'] = Vscale

    model = {'model': model_pymc, 'pars': model_pars, 't': t, 'Vexp': Vexp}
    
    print(f"Time range:         {len(t):4d} points (dt={(max(t)-min(t))/len(t):g}) from {min(t):g} µs to {max(t):g} µs")
    print(f"Distance range:     {len(r):4d} points (dr={(max(r)-min(r))/len(r):g}) from {min(r):g} nm to {max(r):g} nm")
    print(f"Model:              {method}")
    if method == "gaussian":
        print(f"Number of Gaussian: {nGauss}")
    
    return model

def multigaussmodel(t, Vdata, K0, r, nGauss=1, bkgd_var="k",
        includeBackground=True, includeModDepth=True, includeAmplitude=True,
    ):
    """
    Generates a PyMC model for a DEER signal over time vector t
    (in µs) given data in Vdata.
    It uses a multi-Gaussian distributions, where nGauss is the number
    of Gaussians, plus an exponential background.
    """

    # Model definition
    with pm.Model() as model:
        
        # Distribution parameters
        r0_rel = pm.Beta('r0_rel', alpha=2, beta=2, shape=nGauss)
        r0 = pm.Deterministic('r0', r0_rel.sort()*(max(r)-min(r)) + min(r))        
        w = pm.Bound(pm.InverseGamma, lower=0.05, upper=3.0)('w', alpha=0.1, beta=0.2, shape=nGauss)

        # Old multigauss model definition for w
        #w = pm.Bound(pm.InverseGamma,lower=0.02,upper=4.0)('w',alpha=0.1,beta=0.5,shape=nGauss)
        #BoundedInvGamma = pm.Bound(pm.InverseGamma, lower=0.02, upper=4.0)
        #w = BoundedInvGamma('w', alpha=0.1, beta=0.5,shape=nGauss)
        

        if nGauss>1:
            a = pm.Dirichlet('a', a=np.ones(nGauss))
        
        # Calculate distance distribution
        if nGauss==1:
            P = gauss(r,r0,FWHM2sigma(w))
        else:
            P = np.zeros(np.size(K0,1))
            for i in range(nGauss):
                P += a[i]*gauss(r,r0[i],FWHM2sigma(w[i]))
        pm.Deterministic('P', P)  # for reporting
        
        # Time-domain model signal
        Vmodel = pm.math.dot(K0,P)

        # Add modulation depth
        if includeModDepth:
            lamb = pm.Beta('lamb', alpha=1.3, beta=2.0)
            Vmodel = (1-lamb) + lamb*Vmodel

        # Add background
        if includeBackground:

            if bkgd_var == "k":
                # Old k prior
                #k = pm.Gamma('k',alpha=1,beta=0.05)

                k = pm.Gamma('k', alpha=0.5, beta=2)
                B = bg_exp(t,k)
                Vmodel *= B

            elif bkgd_var == "tauB":
                tauB = pm.Gamma('tauB', alpha=0.5, beta=0.01)
                B = bg_exp_time(t,tauB)
                Vmodel *= B

            else:
                raise ValueError(f"Unknown background method '{bkgd_var}'.")

        # Add overall amplitude
        if includeAmplitude:
            V0 = pm.Bound(pm.Normal, lower=0.0)('V0', mu=1, sigma=0.2)
            Vmodel *= V0
        
        # Noise level
        sigma = pm.Gamma('sigma', alpha=0.7, beta=2)

        # Old prior
        #sigma = pm.Gamma('sigma', alpha=1, beta=0.1)

        # Likelihood
        pm.Normal('V', mu=Vmodel, sigma=sigma, observed=Vdata)
        
    return model

def regularizationmodel(t, Vdata, K0, r,
        delta_prior=None, tau_prior=None,
        includeBackground=True, includeModDepth=True, includeAmplitude=True,
        tauGibbs=True, deltaGibbs=True, bkgd_var="tauB"
    ):
    """
    Generates a PyMC model for a DEER signal over time vector t (in µs) given data in Vdata.
    Model parameters:
      P      distance distribution vector (nm^-1)
      tau    noise precision (inverse of noise variance)
      delta  smoothing hyperparameter (= alpha^2/sigma^2)
      lamb   modulation amplitude
      k      background decay rate (µs^-1)
      V0     overall amplitude
    """
    
    dr = r[1]-r[0]
    
    # Model definition
    with pm.Model() as model:
        # Distance distribution
        testval  = np.zeros(len(r))
<<<<<<< HEAD
        #P = pm.Distribution('P', shape=len(r), dtype='float64',testval=testval) # no prior (it's included in the Gibbs sampler)
        P = pm.Normal('P',20 ,sigma = 40)
=======
        P = pm.NoDistribution('P', shape=len(r), dtype='float64',testval=testval) # no prior (it's included in the Gibbs sampler)
        P = pm.Uniform('P', shape=len(r), dtype='float64',testval=testval) # no prior (it's included in the Gibbs sampler)
        
>>>>>>> 29b72410
        # Time-domain model signal
        Vmodel = pm.math.dot(K0*dr,P)

        # Add modulation depth
        if includeModDepth:
            lamb = pm.Beta('lamb', alpha=1.3, beta=2.0)
            Vmodel = (1-lamb) + lamb*Vmodel
        
        # Add background
        if includeBackground:
            
<<<<<<< HEAD
            #Vmodel = pm.math.dot(Vmodel,B)
=======
            if bkgd_var == "k":
                k = pm.Gamma('k', alpha=0.5, beta=2)            
                B = bg_exp(t, k)
                Vmodel *= B

            elif bkgd_var == "tauB":
                #tauB = pm.Gamma('tauB', alpha=0.5, beta=0.01)
                #tauB = pm.Gamma('tauB', alpha=0.8, beta=0.04)            
                #tauB = pm.Gamma('tauB', alpha=0.6, beta=0.07)
                #tauB = pm.Gamma('tauB', alpha=0.5, beta=0.07)
                #tauB = pm.Gamma('tauB', alpha=1, beta=0.04)     
                tauB = pm.Gamma('tauB', alpha=0.7, beta=0.05)
                #tauB = pm.Gamma('tauB', alpha=0.7, beta=0.1)
                B = bg_exp_time(t, tauB)
                Vmodel *= B
>>>>>>> 29b72410
            
            else: 
                raise ValueError(f"Unknown background method '{bkgd_var}'.")

        # Add overall amplitude
        if includeAmplitude:
            V0 = pm.TruncatedNormal('V0', mu=1, sigma=0.2, lower=0)
            Vmodel *= V0
            #Vmodel = pm.math.dot(Vmodel,V0)
            
        # Noise parameter
        if tauGibbs:
<<<<<<< HEAD
            #tau = pm.Distribution('tau', shape=(), dtype='float64', testval=1.0) # no prior (it's included in the Gibbs sampler)
            tau = pm.Gamma('tau', alpha=tau_prior[0], beta=tau_prior[1])
=======
            tau = pm.NoDistribution('tau', shape=(), dtype='float64', testval=1.0) # no prior (it's included in the Gibbs sampler)
            #tau = pm.Gamma('tau', alpha=tau_prior[0], beta=tau_prior[1])
>>>>>>> 29b72410
        else:
            tau = pm.Gamma('tau', alpha=tau_prior[0], beta=tau_prior[1])
        sigma = pm.Deterministic('sigma', 1/np.sqrt(tau)) # for reporting

        # Regularization parameter
        if deltaGibbs:
<<<<<<< HEAD
            #delta = pm.Distribution('delta', shape=(), dtype='float64', testval=1.0)
            delta = pm.Gamma('delta', alpha=delta_prior[0], beta=delta_prior[1]) # no prior (it's included in the Gibbs sampler)
=======
            delta = pm.NoDistribution('delta', shape=(), dtype='float64', testval=1.0)
            #delta = pm.Gamma('delta', alpha=delta_prior[0], beta=delta_prior[1]) # no prior (it's included in the Gibbs sampler)
>>>>>>> 29b72410
        else:
            delta = pm.Gamma('delta', alpha=delta_prior[0], beta=delta_prior[1])
        lg_alpha = pm.Deterministic('lg_alpha', np.log10(np.sqrt(delta/tau)) )  # for reporting
        
        # Add likelihood
        likelihood = pm.Normal('V', mu=Vmodel, tau=tau, observed=Vdata)
        
    return model<|MERGE_RESOLUTION|>--- conflicted
+++ resolved
@@ -192,14 +192,9 @@
     with pm.Model() as model:
         # Distance distribution
         testval  = np.zeros(len(r))
-<<<<<<< HEAD
-        #P = pm.Distribution('P', shape=len(r), dtype='float64',testval=testval) # no prior (it's included in the Gibbs sampler)
-        P = pm.Normal('P',20 ,sigma = 40)
-=======
         P = pm.NoDistribution('P', shape=len(r), dtype='float64',testval=testval) # no prior (it's included in the Gibbs sampler)
         P = pm.Uniform('P', shape=len(r), dtype='float64',testval=testval) # no prior (it's included in the Gibbs sampler)
         
->>>>>>> 29b72410
         # Time-domain model signal
         Vmodel = pm.math.dot(K0*dr,P)
 
@@ -211,9 +206,6 @@
         # Add background
         if includeBackground:
             
-<<<<<<< HEAD
-            #Vmodel = pm.math.dot(Vmodel,B)
-=======
             if bkgd_var == "k":
                 k = pm.Gamma('k', alpha=0.5, beta=2)            
                 B = bg_exp(t, k)
@@ -229,7 +221,6 @@
                 #tauB = pm.Gamma('tauB', alpha=0.7, beta=0.1)
                 B = bg_exp_time(t, tauB)
                 Vmodel *= B
->>>>>>> 29b72410
             
             else: 
                 raise ValueError(f"Unknown background method '{bkgd_var}'.")
@@ -242,26 +233,16 @@
             
         # Noise parameter
         if tauGibbs:
-<<<<<<< HEAD
-            #tau = pm.Distribution('tau', shape=(), dtype='float64', testval=1.0) # no prior (it's included in the Gibbs sampler)
-            tau = pm.Gamma('tau', alpha=tau_prior[0], beta=tau_prior[1])
-=======
             tau = pm.NoDistribution('tau', shape=(), dtype='float64', testval=1.0) # no prior (it's included in the Gibbs sampler)
             #tau = pm.Gamma('tau', alpha=tau_prior[0], beta=tau_prior[1])
->>>>>>> 29b72410
         else:
             tau = pm.Gamma('tau', alpha=tau_prior[0], beta=tau_prior[1])
         sigma = pm.Deterministic('sigma', 1/np.sqrt(tau)) # for reporting
 
         # Regularization parameter
         if deltaGibbs:
-<<<<<<< HEAD
-            #delta = pm.Distribution('delta', shape=(), dtype='float64', testval=1.0)
-            delta = pm.Gamma('delta', alpha=delta_prior[0], beta=delta_prior[1]) # no prior (it's included in the Gibbs sampler)
-=======
             delta = pm.NoDistribution('delta', shape=(), dtype='float64', testval=1.0)
             #delta = pm.Gamma('delta', alpha=delta_prior[0], beta=delta_prior[1]) # no prior (it's included in the Gibbs sampler)
->>>>>>> 29b72410
         else:
             delta = pm.Gamma('delta', alpha=delta_prior[0], beta=delta_prior[1])
         lg_alpha = pm.Deterministic('lg_alpha', np.log10(np.sqrt(delta/tau)) )  # for reporting
