--- conflicted
+++ resolved
@@ -1,9 +1,7 @@
 from re import L
-<<<<<<< HEAD
+
 import pymc as pm
-=======
-import pymc3 as pm
->>>>>>> e956ca5b
+
 import numpy as np
 import deerlab as dl
 
