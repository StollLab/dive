--- conflicted
+++ resolved
@@ -83,7 +83,7 @@
     if method == "gaussian":
         print(f"Number of Gaussian: {nGauss}")
     
-    return model, model_pymc
+    return model
 
 def multigaussmodel(t, Vdata, K0, r, nGauss=1,
         includeBackground=True, includeModDepth=True, includeAmplitude=True,
@@ -170,17 +170,9 @@
     # Model definition
     with pm.Model() as model:
         # Distance distribution
-<<<<<<< HEAD
-
-        P = pm.NoDistribution('P', shape=len(r), dtype='float64', testval=np.zeros(len(r))) # no prior (it's included in the Gibbs sampler)
-
-
-
-=======
         testval  = np.zeros(len(r))
         P = pm.NoDistribution('P', shape=len(r), dtype='float64',testval=testval) # no prior (it's included in the Gibbs sampler)
         #P = pm.Normal('P',20 ,sigma = 40)
->>>>>>> 47c99ec2
         # Time-domain model signal
         Vmodel = pm.math.dot(K0*dr,P)
 
@@ -215,43 +207,22 @@
             
         # Add overall amplitude
         if includeAmplitude:
-<<<<<<< HEAD
-
-            V0 = pm.Normal('V0', mu=1, sigma=0.2)
-            #V0 = pm.Bound(V0, lower = 0.)              
-
-=======
             V0 = pm.Normal('V0', mu=1, sigma=0.2)
             #V0 = pm.Bound(V0, lower = 0.)
->>>>>>> 47c99ec2
             Vmodel *= V0
             
         # Noise parameter
         if tauGibbs:
-<<<<<<< HEAD
-
             tau = pm.NoDistribution('tau', shape=(), dtype='float64', testval=1.0) # no prior (it's included in the Gibbs sampler)
-
-
-=======
-            #tau = pm.NoDistribution('tau', shape=(), dtype='float64', testval=1.0) # no prior (it's included in the Gibbs sampler)
-            tau = pm.Gamma('tau', alpha=tau_prior[0], beta=tau_prior[1])
->>>>>>> 47c99ec2
+            #tau = pm.Gamma('tau', alpha=tau_prior[0], beta=tau_prior[1])
         else:
             tau = pm.Gamma('tau', alpha=tau_prior[0], beta=tau_prior[1])
         sigma = pm.Deterministic('sigma', 1/np.sqrt(tau)) # for reporting
 
         # Regularization parameter
         if deltaGibbs:
-<<<<<<< HEAD
-
-            delta = pm.NoDistribution('delta', shape=(), dtype='float64', testval=1.0) # no prior (it's included in the Gibbs sampler)
-
-
-=======
-            #delta = pm.NoDistribution('delta', shape=(), dtype='float64', testval=1.0)
-            delta = pm.Gamma('delta', alpha=delta_prior[0], beta=delta_prior[1]) # no prior (it's included in the Gibbs sampler)
->>>>>>> 47c99ec2
+            delta = pm.NoDistribution('delta', shape=(), dtype='float64', testval=1.0)
+            #delta = pm.Gamma('delta', alpha=delta_prior[0], beta=delta_prior[1]) # no prior (it's included in the Gibbs sampler)
         else:
             delta = pm.Gamma('delta', alpha=delta_prior[0], beta=delta_prior[1])
         lg_alpha = pm.Deterministic('lg_alpha', np.log10(np.sqrt(delta/tau)) )  # for reporting
